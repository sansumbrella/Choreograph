--- conflicted
+++ resolved
@@ -24,16 +24,12 @@
 		public:
 			Tweenable( void *data ) : mTargetVoid( data ) {}
 			virtual ~Tweenable(){};
-<<<<<<< HEAD
-			// update should be considered deprecated
-			virtual void update(){};
+			
 			//! advance time in the animation
+			virtual void update( double newTime ) = 0;
 			virtual void step( double timestep ) = 0;
 			virtual void jumpToTime( double time ) = 0;
 			//! is the animation finished?
-=======
-			virtual void update( double newTime ) = 0;
->>>>>>> 6061bfb1
 			virtual bool isComplete(){return true;}
 			
 			// these will likely be moved to the timeline/manager for control
@@ -71,12 +67,8 @@
 				mTargetValue = targetValue;
 				mChange = mTargetValue - mStartValue;
 				
-<<<<<<< HEAD
-				mStartTime = app::getElapsedSeconds();
+				mStartTime = startTime;
 				mCurrentTime = mStartTime;
-=======
-				mStartTime = startTime;
->>>>>>> 6061bfb1
 				mDuration = duration;
 				mT = 0.0;
 				mComplete = false;
@@ -93,12 +85,9 @@
 				mTargetValue = targetValue;
 				mChange = mTargetValue - mStartValue;
 				
-<<<<<<< HEAD
-				mStartTime = app::getElapsedSeconds();
+				mStartTime = startTime;
 				mCurrentTime = mStartTime;
-=======
-				mStartTime = startTime;
->>>>>>> 6061bfb1
+				
 				mDuration = duration;
 				mT = 0.0;
 				mComplete = false;
@@ -109,12 +98,8 @@
 			
 			~Tween<T>(){}
 			
-<<<<<<< HEAD
-			virtual void update()
-=======
 			// this could be modified in the future to allow for a PathTween
 			virtual void update( double newTime )
->>>>>>> 6061bfb1
 			{
 				mT = mTimeFunction( newTime - mStartTime, mDuration );
 				updateTarget();	
@@ -161,17 +146,6 @@
 				setTimeFunction(TimeBasis::pingpong);
 			}
 			
-<<<<<<< HEAD
-=======
-			void useFrames()
-			{
-				// not quite as flexible as I'd like
-				// will need to reconsider the use of timebasis functions
-				setTimeFunction(TimeBasis::linearByFrame);
-//				mStartTime = app::getElapsedFrames();
-			}
-			
->>>>>>> 6061bfb1
 			void delay(float amt)
 			{
 				mStartTime += amt;
