// !$*UTF8*$!
{
	archiveVersion = 1;
	classes = {
	};
	objectVersion = 46;
	objects = {

/* Begin PBXBuildFile section */
		15067F4F1BA5D7CA00F7957C /* IOSurface.framework in Frameworks */ = {isa = PBXBuildFile; fileRef = 15067F4E1BA5D7CA00F7957C /* IOSurface.framework */; };
		15067F511BA5D83300F7957C /* IOKit.framework in Frameworks */ = {isa = PBXBuildFile; fileRef = 15067F501BA5D83300F7957C /* IOKit.framework */; };
		1515D27719C5D774002CB6A6 /* AudioToolbox.framework in Frameworks */ = {isa = PBXBuildFile; fileRef = 00B784B00FF439BC000DE1D7 /* AudioToolbox.framework */; };
		1515D27819C5D774002CB6A6 /* AudioUnit.framework in Frameworks */ = {isa = PBXBuildFile; fileRef = 00B784B10FF439BC000DE1D7 /* AudioUnit.framework */; };
		1515D27919C5D774002CB6A6 /* CoreVideo.framework in Frameworks */ = {isa = PBXBuildFile; fileRef = 15E864AF19C4AD1500B1DA73 /* CoreVideo.framework */; };
		1515D27A19C5D774002CB6A6 /* OpenGL.framework in Frameworks */ = {isa = PBXBuildFile; fileRef = 15F905D919C4A31B003C06A4 /* OpenGL.framework */; };
		1515D27B19C5D774002CB6A6 /* Cocoa.framework in Frameworks */ = {isa = PBXBuildFile; fileRef = 15F905D719C4A316003C06A4 /* Cocoa.framework */; };
		1515D27C19C5D774002CB6A6 /* AVFoundation.framework in Frameworks */ = {isa = PBXBuildFile; fileRef = 006D720219952D00008149E2 /* AVFoundation.framework */; };
		1515D27D19C5D774002CB6A6 /* QTKit.framework in Frameworks */ = {isa = PBXBuildFile; fileRef = 15F905D519C4A305003C06A4 /* QTKit.framework */; };
		1515D27E19C5D774002CB6A6 /* Accelerate.framework in Frameworks */ = {isa = PBXBuildFile; fileRef = 00B784AF0FF439BC000DE1D7 /* Accelerate.framework */; };
		1515D27F19C5D774002CB6A6 /* CoreAudio.framework in Frameworks */ = {isa = PBXBuildFile; fileRef = 00B784B20FF439BC000DE1D7 /* CoreAudio.framework */; };
		1515D28019C5D774002CB6A6 /* CoreMedia.framework in Frameworks */ = {isa = PBXBuildFile; fileRef = 006D720319952D00008149E2 /* CoreMedia.framework */; };
		1515D28619C5D786002CB6A6 /* Benchmarks_test.cpp in Sources */ = {isa = PBXBuildFile; fileRef = 1515D26F19C5D6DD002CB6A6 /* Benchmarks_test.cpp */; };
		151E370919EC1930009C943E /* Cue.cpp in Sources */ = {isa = PBXBuildFile; fileRef = 151E370719EC1930009C943E /* Cue.cpp */; };
		151E370C19EC2358009C943E /* TimelineItem.cpp in Sources */ = {isa = PBXBuildFile; fileRef = 151E370A19EC2358009C943E /* TimelineItem.cpp */; };
		151E370D19EC2358009C943E /* TimelineItem.cpp in Sources */ = {isa = PBXBuildFile; fileRef = 151E370A19EC2358009C943E /* TimelineItem.cpp */; };
		151E370E19EC24E0009C943E /* Cue.cpp in Sources */ = {isa = PBXBuildFile; fileRef = 151E370719EC1930009C943E /* Cue.cpp */; };
		153607E619D46195001ECD25 /* Timeline.cpp in Sources */ = {isa = PBXBuildFile; fileRef = 153607DB19D46195001ECD25 /* Timeline.cpp */; };
		153607E719D46195001ECD25 /* Timeline.cpp in Sources */ = {isa = PBXBuildFile; fileRef = 153607DB19D46195001ECD25 /* Timeline.cpp */; };
		15E864B019C4AD1500B1DA73 /* CoreVideo.framework in Frameworks */ = {isa = PBXBuildFile; fileRef = 15E864AF19C4AD1500B1DA73 /* CoreVideo.framework */; };
		15E864B119C4AD2000B1DA73 /* AudioToolbox.framework in Frameworks */ = {isa = PBXBuildFile; fileRef = 00B784B00FF439BC000DE1D7 /* AudioToolbox.framework */; };
		15E864B219C4AD2000B1DA73 /* AudioUnit.framework in Frameworks */ = {isa = PBXBuildFile; fileRef = 00B784B10FF439BC000DE1D7 /* AudioUnit.framework */; };
		15F905CD19C4A2D1003C06A4 /* AVFoundation.framework in Frameworks */ = {isa = PBXBuildFile; fileRef = 006D720219952D00008149E2 /* AVFoundation.framework */; };
		15F905D019C4A2E9003C06A4 /* CoreAudio.framework in Frameworks */ = {isa = PBXBuildFile; fileRef = 00B784B20FF439BC000DE1D7 /* CoreAudio.framework */; };
		15F905D119C4A2E9003C06A4 /* CoreMedia.framework in Frameworks */ = {isa = PBXBuildFile; fileRef = 006D720319952D00008149E2 /* CoreMedia.framework */; };
		15F905D419C4A301003C06A4 /* Accelerate.framework in Frameworks */ = {isa = PBXBuildFile; fileRef = 00B784AF0FF439BC000DE1D7 /* Accelerate.framework */; };
		15F905D619C4A305003C06A4 /* QTKit.framework in Frameworks */ = {isa = PBXBuildFile; fileRef = 15F905D519C4A305003C06A4 /* QTKit.framework */; };
		15F905D819C4A316003C06A4 /* Cocoa.framework in Frameworks */ = {isa = PBXBuildFile; fileRef = 15F905D719C4A316003C06A4 /* Cocoa.framework */; };
		15F905DA19C4A31B003C06A4 /* OpenGL.framework in Frameworks */ = {isa = PBXBuildFile; fileRef = 15F905D919C4A31B003C06A4 /* OpenGL.framework */; };
		15F905DB19C4A3CF003C06A4 /* Choreograph_test.cpp in Sources */ = {isa = PBXBuildFile; fileRef = 15F905A319C49A05003C06A4 /* Choreograph_test.cpp */; };
		9CC02E6B1BDE61C600B5058A /* Phrase_test.cpp in Sources */ = {isa = PBXBuildFile; fileRef = 9CC02E6A1BDE61C600B5058A /* Phrase_test.cpp */; };
		9CC02E6D1BDE622F00B5058A /* Sequence_test.cpp in Sources */ = {isa = PBXBuildFile; fileRef = 9CC02E6C1BDE622F00B5058A /* Sequence_test.cpp */; };
		9CC02E6F1BDE627B00B5058A /* Motion_test.cpp in Sources */ = {isa = PBXBuildFile; fileRef = 9CC02E6E1BDE627B00B5058A /* Motion_test.cpp */; };
		9CC02E711BDE62AA00B5058A /* Grouping_test.cpp in Sources */ = {isa = PBXBuildFile; fileRef = 9CC02E701BDE62AA00B5058A /* Grouping_test.cpp */; };
		9CC02E731BDE630800B5058A /* Cue_test.cpp in Sources */ = {isa = PBXBuildFile; fileRef = 9CC02E721BDE630800B5058A /* Cue_test.cpp */; };
		9CC02E751BDE632800B5058A /* Timeline_test.cpp in Sources */ = {isa = PBXBuildFile; fileRef = 9CC02E741BDE632800B5058A /* Timeline_test.cpp */; };
		9CC02E771BDE641400B5058A /* Ease_test.cpp in Sources */ = {isa = PBXBuildFile; fileRef = 9CC02E761BDE641400B5058A /* Ease_test.cpp */; };
/* End PBXBuildFile section */

/* Begin PBXCopyFilesBuildPhase section */
		1515D28119C5D774002CB6A6 /* CopyFiles */ = {
			isa = PBXCopyFilesBuildPhase;
			buildActionMask = 2147483647;
			dstPath = /usr/share/man/man1/;
			dstSubfolderSpec = 0;
			files = (
			);
			runOnlyForDeploymentPostprocessing = 1;
		};
		15F905C219C49F72003C06A4 /* CopyFiles */ = {
			isa = PBXCopyFilesBuildPhase;
			buildActionMask = 2147483647;
			dstPath = /usr/share/man/man1/;
			dstSubfolderSpec = 0;
			files = (
			);
			runOnlyForDeploymentPostprocessing = 1;
		};
/* End PBXCopyFilesBuildPhase section */

/* Begin PBXFileReference section */
		006D720219952D00008149E2 /* AVFoundation.framework */ = {isa = PBXFileReference; lastKnownFileType = wrapper.framework; name = AVFoundation.framework; path = System/Library/Frameworks/AVFoundation.framework; sourceTree = SDKROOT; };
		006D720319952D00008149E2 /* CoreMedia.framework */ = {isa = PBXFileReference; lastKnownFileType = wrapper.framework; name = CoreMedia.framework; path = System/Library/Frameworks/CoreMedia.framework; sourceTree = SDKROOT; };
		0091D8F80E81B9330029341E /* OpenGL.framework */ = {isa = PBXFileReference; lastKnownFileType = wrapper.framework; name = OpenGL.framework; path = /System/Library/Frameworks/OpenGL.framework; sourceTree = "<absolute>"; };
		00B784AF0FF439BC000DE1D7 /* Accelerate.framework */ = {isa = PBXFileReference; lastKnownFileType = wrapper.framework; name = Accelerate.framework; path = System/Library/Frameworks/Accelerate.framework; sourceTree = SDKROOT; };
		00B784B00FF439BC000DE1D7 /* AudioToolbox.framework */ = {isa = PBXFileReference; lastKnownFileType = wrapper.framework; name = AudioToolbox.framework; path = System/Library/Frameworks/AudioToolbox.framework; sourceTree = SDKROOT; };
		00B784B10FF439BC000DE1D7 /* AudioUnit.framework */ = {isa = PBXFileReference; lastKnownFileType = wrapper.framework; name = AudioUnit.framework; path = System/Library/Frameworks/AudioUnit.framework; sourceTree = SDKROOT; };
		00B784B20FF439BC000DE1D7 /* CoreAudio.framework */ = {isa = PBXFileReference; lastKnownFileType = wrapper.framework; name = CoreAudio.framework; path = System/Library/Frameworks/CoreAudio.framework; sourceTree = SDKROOT; };
		1058C7A1FEA54F0111CA2CBB /* Cocoa.framework */ = {isa = PBXFileReference; lastKnownFileType = wrapper.framework; name = Cocoa.framework; path = /System/Library/Frameworks/Cocoa.framework; sourceTree = "<absolute>"; };
		15067F4E1BA5D7CA00F7957C /* IOSurface.framework */ = {isa = PBXFileReference; lastKnownFileType = wrapper.framework; name = IOSurface.framework; path = System/Library/Frameworks/IOSurface.framework; sourceTree = SDKROOT; };
		15067F501BA5D83300F7957C /* IOKit.framework */ = {isa = PBXFileReference; lastKnownFileType = wrapper.framework; name = IOKit.framework; path = System/Library/Frameworks/IOKit.framework; sourceTree = SDKROOT; };
		1515D26F19C5D6DD002CB6A6 /* Benchmarks_test.cpp */ = {isa = PBXFileReference; lastKnownFileType = sourcecode.cpp.cpp; name = Benchmarks_test.cpp; path = ../Benchmarks_test.cpp; sourceTree = "<group>"; };
		1515D28519C5D774002CB6A6 /* BenchmarkTests */ = {isa = PBXFileReference; explicitFileType = "compiled.mach-o.executable"; includeInIndex = 0; path = BenchmarkTests; sourceTree = BUILT_PRODUCTS_DIR; };
		151E370719EC1930009C943E /* Cue.cpp */ = {isa = PBXFileReference; fileEncoding = 4; lastKnownFileType = sourcecode.cpp.cpp; path = Cue.cpp; sourceTree = "<group>"; };
		151E370819EC1930009C943E /* Cue.h */ = {isa = PBXFileReference; fileEncoding = 4; lastKnownFileType = sourcecode.c.h; path = Cue.h; sourceTree = "<group>"; };
		151E370A19EC2358009C943E /* TimelineItem.cpp */ = {isa = PBXFileReference; fileEncoding = 4; lastKnownFileType = sourcecode.cpp.cpp; path = TimelineItem.cpp; sourceTree = "<group>"; };
		151E370B19EC2358009C943E /* TimelineItem.h */ = {isa = PBXFileReference; fileEncoding = 4; lastKnownFileType = sourcecode.c.h; path = TimelineItem.h; sourceTree = "<group>"; };
		153607D419D46195001ECD25 /* Choreograph.h */ = {isa = PBXFileReference; fileEncoding = 4; lastKnownFileType = sourcecode.c.h; path = Choreograph.h; sourceTree = "<group>"; };
		153607D619D46195001ECD25 /* Motion.hpp */ = {isa = PBXFileReference; fileEncoding = 4; lastKnownFileType = sourcecode.cpp.h; path = Motion.hpp; sourceTree = "<group>"; };
		153607D819D46195001ECD25 /* Output.hpp */ = {isa = PBXFileReference; fileEncoding = 4; lastKnownFileType = sourcecode.cpp.h; path = Output.hpp; sourceTree = "<group>"; };
		153607DA19D46195001ECD25 /* Sequence.hpp */ = {isa = PBXFileReference; fileEncoding = 4; lastKnownFileType = sourcecode.cpp.h; path = Sequence.hpp; sourceTree = "<group>"; };
		153607DB19D46195001ECD25 /* Timeline.cpp */ = {isa = PBXFileReference; fileEncoding = 4; lastKnownFileType = sourcecode.cpp.cpp; path = Timeline.cpp; sourceTree = "<group>"; };
		153607DC19D46195001ECD25 /* Timeline.h */ = {isa = PBXFileReference; fileEncoding = 4; lastKnownFileType = sourcecode.c.h; path = Timeline.h; sourceTree = "<group>"; };
		153607E919D4622D001ECD25 /* Phrase.hpp */ = {isa = PBXFileReference; fileEncoding = 4; lastKnownFileType = sourcecode.cpp.h; path = Phrase.hpp; sourceTree = "<group>"; };
		1560075D19D72C5000247022 /* VectorManipulation.hpp */ = {isa = PBXFileReference; lastKnownFileType = sourcecode.cpp.h; name = VectorManipulation.hpp; path = detail/VectorManipulation.hpp; sourceTree = "<group>"; };
		15609E0819E187AD0053395A /* TimeType.h */ = {isa = PBXFileReference; fileEncoding = 4; lastKnownFileType = sourcecode.c.h; path = TimeType.h; sourceTree = "<group>"; };
		15609E0B19E190EC0053395A /* Combine.hpp */ = {isa = PBXFileReference; fileEncoding = 4; lastKnownFileType = sourcecode.cpp.h; path = Combine.hpp; sourceTree = "<group>"; };
		15609E0C19E190EC0053395A /* Hold.hpp */ = {isa = PBXFileReference; fileEncoding = 4; lastKnownFileType = sourcecode.cpp.h; path = Hold.hpp; sourceTree = "<group>"; };
		15609E0D19E190EC0053395A /* Procedural.hpp */ = {isa = PBXFileReference; fileEncoding = 4; lastKnownFileType = sourcecode.cpp.h; path = Procedural.hpp; sourceTree = "<group>"; };
		15609E0E19E190EC0053395A /* Ramp.hpp */ = {isa = PBXFileReference; fileEncoding = 4; lastKnownFileType = sourcecode.cpp.h; path = Ramp.hpp; sourceTree = "<group>"; };
		15609E0F19E190EC0053395A /* Retime.hpp */ = {isa = PBXFileReference; fileEncoding = 4; lastKnownFileType = sourcecode.cpp.h; path = Retime.hpp; sourceTree = "<group>"; };
		15609E1719E210AE0053395A /* Sugar.hpp */ = {isa = PBXFileReference; fileEncoding = 4; lastKnownFileType = sourcecode.cpp.h; path = Sugar.hpp; sourceTree = "<group>"; };
		159C0E711A3B5D2300727C93 /* TimelineOptions.hpp */ = {isa = PBXFileReference; fileEncoding = 4; lastKnownFileType = sourcecode.cpp.h; path = TimelineOptions.hpp; sourceTree = "<group>"; };
		15CCF2B51AC84A6100B16625 /* MakeUnique.hpp */ = {isa = PBXFileReference; lastKnownFileType = sourcecode.cpp.h; name = MakeUnique.hpp; path = detail/MakeUnique.hpp; sourceTree = "<group>"; };
		15E864AF19C4AD1500B1DA73 /* CoreVideo.framework */ = {isa = PBXFileReference; lastKnownFileType = wrapper.framework; name = CoreVideo.framework; path = System/Library/Frameworks/CoreVideo.framework; sourceTree = SDKROOT; };
		15F764E71A12F4690022B9AB /* CinderSpecialization.hpp */ = {isa = PBXFileReference; lastKnownFileType = sourcecode.cpp.h; path = CinderSpecialization.hpp; sourceTree = "<group>"; };
		15F905A119C498C3003C06A4 /* catch.hpp */ = {isa = PBXFileReference; fileEncoding = 4; lastKnownFileType = sourcecode.cpp.h; name = catch.hpp; path = ../catch.hpp; sourceTree = "<group>"; };
		15F905A319C49A05003C06A4 /* Choreograph_test.cpp */ = {isa = PBXFileReference; fileEncoding = 4; lastKnownFileType = sourcecode.cpp.cpp; name = Choreograph_test.cpp; path = ../Choreograph_test.cpp; sourceTree = "<group>"; };
		15F905C419C49F72003C06A4 /* ChoreographTests */ = {isa = PBXFileReference; explicitFileType = "compiled.mach-o.executable"; includeInIndex = 0; path = ChoreographTests; sourceTree = BUILT_PRODUCTS_DIR; };
		15F905CE19C4A2D6003C06A4 /* QuickTime.framework */ = {isa = PBXFileReference; lastKnownFileType = wrapper.framework; name = QuickTime.framework; path = System/Library/Frameworks/QuickTime.framework; sourceTree = SDKROOT; };
		15F905D219C4A2E9003C06A4 /* CoreText.framework */ = {isa = PBXFileReference; lastKnownFileType = wrapper.framework; name = CoreText.framework; path = System/Library/Frameworks/CoreText.framework; sourceTree = SDKROOT; };
		15F905D519C4A305003C06A4 /* QTKit.framework */ = {isa = PBXFileReference; lastKnownFileType = wrapper.framework; name = QTKit.framework; path = System/Library/Frameworks/QTKit.framework; sourceTree = SDKROOT; };
		15F905D719C4A316003C06A4 /* Cocoa.framework */ = {isa = PBXFileReference; lastKnownFileType = wrapper.framework; name = Cocoa.framework; path = System/Library/Frameworks/Cocoa.framework; sourceTree = SDKROOT; };
		15F905D919C4A31B003C06A4 /* OpenGL.framework */ = {isa = PBXFileReference; lastKnownFileType = wrapper.framework; name = OpenGL.framework; path = System/Library/Frameworks/OpenGL.framework; sourceTree = SDKROOT; };
		29B97324FDCFA39411CA2CEA /* AppKit.framework */ = {isa = PBXFileReference; lastKnownFileType = wrapper.framework; name = AppKit.framework; path = /System/Library/Frameworks/AppKit.framework; sourceTree = "<absolute>"; };
		29B97325FDCFA39411CA2CEA /* Foundation.framework */ = {isa = PBXFileReference; lastKnownFileType = wrapper.framework; name = Foundation.framework; path = /System/Library/Frameworks/Foundation.framework; sourceTree = "<absolute>"; };
		5323E6B10EAFCA74003A9687 /* CoreVideo.framework */ = {isa = PBXFileReference; lastKnownFileType = wrapper.framework; name = CoreVideo.framework; path = /System/Library/Frameworks/CoreVideo.framework; sourceTree = "<absolute>"; };
		5323E6B50EAFCA7E003A9687 /* QTKit.framework */ = {isa = PBXFileReference; lastKnownFileType = wrapper.framework; name = QTKit.framework; path = /System/Library/Frameworks/QTKit.framework; sourceTree = "<absolute>"; };
		9CC02E6A1BDE61C600B5058A /* Phrase_test.cpp */ = {isa = PBXFileReference; fileEncoding = 4; lastKnownFileType = sourcecode.cpp.cpp; name = Phrase_test.cpp; path = ../Phrase_test.cpp; sourceTree = "<group>"; };
		9CC02E6C1BDE622F00B5058A /* Sequence_test.cpp */ = {isa = PBXFileReference; fileEncoding = 4; lastKnownFileType = sourcecode.cpp.cpp; name = Sequence_test.cpp; path = ../Sequence_test.cpp; sourceTree = "<group>"; };
		9CC02E6E1BDE627B00B5058A /* Motion_test.cpp */ = {isa = PBXFileReference; fileEncoding = 4; lastKnownFileType = sourcecode.cpp.cpp; name = Motion_test.cpp; path = ../Motion_test.cpp; sourceTree = "<group>"; };
		9CC02E701BDE62AA00B5058A /* Grouping_test.cpp */ = {isa = PBXFileReference; fileEncoding = 4; lastKnownFileType = sourcecode.cpp.cpp; name = Grouping_test.cpp; path = ../Grouping_test.cpp; sourceTree = "<group>"; };
		9CC02E721BDE630800B5058A /* Cue_test.cpp */ = {isa = PBXFileReference; fileEncoding = 4; lastKnownFileType = sourcecode.cpp.cpp; name = Cue_test.cpp; path = ../Cue_test.cpp; sourceTree = "<group>"; };
		9CC02E741BDE632800B5058A /* Timeline_test.cpp */ = {isa = PBXFileReference; fileEncoding = 4; lastKnownFileType = sourcecode.cpp.cpp; name = Timeline_test.cpp; path = ../Timeline_test.cpp; sourceTree = "<group>"; };
		9CC02E761BDE641400B5058A /* Ease_test.cpp */ = {isa = PBXFileReference; fileEncoding = 4; lastKnownFileType = sourcecode.cpp.cpp; name = Ease_test.cpp; path = ../Ease_test.cpp; sourceTree = "<group>"; };
/* End PBXFileReference section */

/* Begin PBXFrameworksBuildPhase section */
		1515D27619C5D774002CB6A6 /* Frameworks */ = {
			isa = PBXFrameworksBuildPhase;
			buildActionMask = 2147483647;
			files = (
				15067F511BA5D83300F7957C /* IOKit.framework in Frameworks */,
				15067F4F1BA5D7CA00F7957C /* IOSurface.framework in Frameworks */,
				1515D27719C5D774002CB6A6 /* AudioToolbox.framework in Frameworks */,
				1515D27819C5D774002CB6A6 /* AudioUnit.framework in Frameworks */,
				1515D27919C5D774002CB6A6 /* CoreVideo.framework in Frameworks */,
				1515D27A19C5D774002CB6A6 /* OpenGL.framework in Frameworks */,
				1515D27B19C5D774002CB6A6 /* Cocoa.framework in Frameworks */,
				1515D27C19C5D774002CB6A6 /* AVFoundation.framework in Frameworks */,
				1515D27D19C5D774002CB6A6 /* QTKit.framework in Frameworks */,
				1515D27E19C5D774002CB6A6 /* Accelerate.framework in Frameworks */,
				1515D27F19C5D774002CB6A6 /* CoreAudio.framework in Frameworks */,
				1515D28019C5D774002CB6A6 /* CoreMedia.framework in Frameworks */,
			);
			runOnlyForDeploymentPostprocessing = 0;
		};
		15F905C119C49F72003C06A4 /* Frameworks */ = {
			isa = PBXFrameworksBuildPhase;
			buildActionMask = 2147483647;
			files = (
				15E864B119C4AD2000B1DA73 /* AudioToolbox.framework in Frameworks */,
				15E864B219C4AD2000B1DA73 /* AudioUnit.framework in Frameworks */,
				15E864B019C4AD1500B1DA73 /* CoreVideo.framework in Frameworks */,
				15F905DA19C4A31B003C06A4 /* OpenGL.framework in Frameworks */,
				15F905D819C4A316003C06A4 /* Cocoa.framework in Frameworks */,
				15F905CD19C4A2D1003C06A4 /* AVFoundation.framework in Frameworks */,
				15F905D619C4A305003C06A4 /* QTKit.framework in Frameworks */,
				15F905D419C4A301003C06A4 /* Accelerate.framework in Frameworks */,
				15F905D019C4A2E9003C06A4 /* CoreAudio.framework in Frameworks */,
				15F905D119C4A2E9003C06A4 /* CoreMedia.framework in Frameworks */,
			);
			runOnlyForDeploymentPostprocessing = 0;
		};
/* End PBXFrameworksBuildPhase section */

/* Begin PBXGroup section */
		01B97315FEAEA392516A2CEA /* Blocks */ = {
			isa = PBXGroup;
			children = (
				58EB4D07EB2D427F9598A44B /* Choreograph */,
			);
			name = Blocks;
			sourceTree = "<group>";
		};
		1058C7A0FEA54F0111CA2CBB /* Linked Frameworks */ = {
			isa = PBXGroup;
			children = (
				006D720219952D00008149E2 /* AVFoundation.framework */,
				006D720319952D00008149E2 /* CoreMedia.framework */,
				00B784AF0FF439BC000DE1D7 /* Accelerate.framework */,
				00B784B00FF439BC000DE1D7 /* AudioToolbox.framework */,
				00B784B10FF439BC000DE1D7 /* AudioUnit.framework */,
				00B784B20FF439BC000DE1D7 /* CoreAudio.framework */,
				5323E6B50EAFCA7E003A9687 /* QTKit.framework */,
				5323E6B10EAFCA74003A9687 /* CoreVideo.framework */,
				0091D8F80E81B9330029341E /* OpenGL.framework */,
				1058C7A1FEA54F0111CA2CBB /* Cocoa.framework */,
			);
			name = "Linked Frameworks";
			sourceTree = "<group>";
		};
		1058C7A2FEA54F0111CA2CBB /* Other Frameworks */ = {
			isa = PBXGroup;
			children = (
				29B97324FDCFA39411CA2CEA /* AppKit.framework */,
				29B97325FDCFA39411CA2CEA /* Foundation.framework */,
			);
			name = "Other Frameworks";
			sourceTree = "<group>";
		};
		153607D219D46195001ECD25 /* src */ = {
			isa = PBXGroup;
			children = (
				153607D319D46195001ECD25 /* choreograph */,
			);
			name = src;
			path = ../../src;
			sourceTree = "<group>";
		};
		153607D319D46195001ECD25 /* choreograph */ = {
			isa = PBXGroup;
			children = (
				15609E0A19E190EC0053395A /* phrase */,
				1560075C19D72C4A00247022 /* detail */,
				153607D419D46195001ECD25 /* Choreograph.h */,
				153607D619D46195001ECD25 /* Motion.hpp */,
				153607D819D46195001ECD25 /* Output.hpp */,
				153607DA19D46195001ECD25 /* Sequence.hpp */,
				153607DB19D46195001ECD25 /* Timeline.cpp */,
				153607DC19D46195001ECD25 /* Timeline.h */,
				153607E919D4622D001ECD25 /* Phrase.hpp */,
				15609E0819E187AD0053395A /* TimeType.h */,
				151E370719EC1930009C943E /* Cue.cpp */,
				151E370819EC1930009C943E /* Cue.h */,
				151E370A19EC2358009C943E /* TimelineItem.cpp */,
				151E370B19EC2358009C943E /* TimelineItem.h */,
				15F764E61A12F4690022B9AB /* specialization */,
				159C0E711A3B5D2300727C93 /* TimelineOptions.hpp */,
			);
			path = choreograph;
			sourceTree = "<group>";
		};
		1560075C19D72C4A00247022 /* detail */ = {
			isa = PBXGroup;
			children = (
				15CCF2B51AC84A6100B16625 /* MakeUnique.hpp */,
				1560075D19D72C5000247022 /* VectorManipulation.hpp */,
			);
			name = detail;
			sourceTree = "<group>";
		};
		15609E0A19E190EC0053395A /* phrase */ = {
			isa = PBXGroup;
			children = (
				15609E0B19E190EC0053395A /* Combine.hpp */,
				15609E0C19E190EC0053395A /* Hold.hpp */,
				15609E0D19E190EC0053395A /* Procedural.hpp */,
				15609E0E19E190EC0053395A /* Ramp.hpp */,
				15609E0F19E190EC0053395A /* Retime.hpp */,
				15609E1719E210AE0053395A /* Sugar.hpp */,
			);
			path = phrase;
			sourceTree = "<group>";
		};
		15F4B42C19BD325E00A411C1 /* src */ = {
			isa = PBXGroup;
			children = (
				15F905A119C498C3003C06A4 /* catch.hpp */,
				1515D26F19C5D6DD002CB6A6 /* Benchmarks_test.cpp */,
				15F905A319C49A05003C06A4 /* Choreograph_test.cpp */,
				9CC02E6A1BDE61C600B5058A /* Phrase_test.cpp */,
				9CC02E6C1BDE622F00B5058A /* Sequence_test.cpp */,
				9CC02E6E1BDE627B00B5058A /* Motion_test.cpp */,
				9CC02E701BDE62AA00B5058A /* Grouping_test.cpp */,
				9CC02E721BDE630800B5058A /* Cue_test.cpp */,
				9CC02E741BDE632800B5058A /* Timeline_test.cpp */,
				9CC02E761BDE641400B5058A /* Ease_test.cpp */,
			);
			name = src;
			path = ../src;
			sourceTree = "<group>";
		};
		15F764E61A12F4690022B9AB /* specialization */ = {
			isa = PBXGroup;
			children = (
				15F764E71A12F4690022B9AB /* CinderSpecialization.hpp */,
			);
			path = specialization;
			sourceTree = "<group>";
		};
		19C28FACFE9D520D11CA2CBB /* Products */ = {
			isa = PBXGroup;
			children = (
				15F905C419C49F72003C06A4 /* ChoreographTests */,
				1515D28519C5D774002CB6A6 /* BenchmarkTests */,
			);
			name = Products;
			sourceTree = "<group>";
		};
		29B97314FDCFA39411CA2CEA /* ChoreographDev */ = {
			isa = PBXGroup;
			children = (
				01B97315FEAEA392516A2CEA /* Blocks */,
				15F4B42C19BD325E00A411C1 /* src */,
				29B97323FDCFA39411CA2CEA /* Frameworks */,
				19C28FACFE9D520D11CA2CBB /* Products */,
			);
			indentWidth = 2;
			name = ChoreographDev;
			sourceTree = "<group>";
			tabWidth = 2;
			usesTabs = 0;
		};
		29B97323FDCFA39411CA2CEA /* Frameworks */ = {
			isa = PBXGroup;
			children = (
				15067F501BA5D83300F7957C /* IOKit.framework */,
				15067F4E1BA5D7CA00F7957C /* IOSurface.framework */,
				15E864AF19C4AD1500B1DA73 /* CoreVideo.framework */,
				15F905D919C4A31B003C06A4 /* OpenGL.framework */,
				15F905D719C4A316003C06A4 /* Cocoa.framework */,
				15F905D519C4A305003C06A4 /* QTKit.framework */,
				15F905D219C4A2E9003C06A4 /* CoreText.framework */,
				15F905CE19C4A2D6003C06A4 /* QuickTime.framework */,
				1058C7A0FEA54F0111CA2CBB /* Linked Frameworks */,
				1058C7A2FEA54F0111CA2CBB /* Other Frameworks */,
			);
			name = Frameworks;
			sourceTree = "<group>";
		};
		58EB4D07EB2D427F9598A44B /* Choreograph */ = {
			isa = PBXGroup;
			children = (
				153607D219D46195001ECD25 /* src */,
			);
			name = Choreograph;
			sourceTree = "<group>";
		};
/* End PBXGroup section */

/* Begin PBXNativeTarget section */
		1515D27019C5D774002CB6A6 /* BenchmarkTests */ = {
			isa = PBXNativeTarget;
			buildConfigurationList = 1515D28219C5D774002CB6A6 /* Build configuration list for PBXNativeTarget "BenchmarkTests" */;
			buildPhases = (
				1515D27119C5D774002CB6A6 /* Sources */,
				1515D27619C5D774002CB6A6 /* Frameworks */,
				1515D28119C5D774002CB6A6 /* CopyFiles */,
			);
			buildRules = (
			);
			dependencies = (
			);
			name = BenchmarkTests;
			productName = ChoreographTestsCmdLine;
			productReference = 1515D28519C5D774002CB6A6 /* BenchmarkTests */;
			productType = "com.apple.product-type.tool";
		};
		15F905C319C49F72003C06A4 /* ChoreographTests */ = {
			isa = PBXNativeTarget;
			buildConfigurationList = 15F905CA19C49F72003C06A4 /* Build configuration list for PBXNativeTarget "ChoreographTests" */;
			buildPhases = (
				15F905C019C49F72003C06A4 /* Sources */,
				15F905C119C49F72003C06A4 /* Frameworks */,
				15F905C219C49F72003C06A4 /* CopyFiles */,
			);
			buildRules = (
			);
			dependencies = (
			);
			name = ChoreographTests;
			productName = ChoreographTestsCmdLine;
			productReference = 15F905C419C49F72003C06A4 /* ChoreographTests */;
			productType = "com.apple.product-type.tool";
		};
/* End PBXNativeTarget section */

/* Begin PBXProject section */
		29B97313FDCFA39411CA2CEA /* Project object */ = {
			isa = PBXProject;
			attributes = {
				LastUpgradeCheck = 0510;
			};
			buildConfigurationList = C01FCF4E08A954540054247B /* Build configuration list for PBXProject "ChoreographTests" */;
			compatibilityVersion = "Xcode 3.2";
			developmentRegion = English;
			hasScannedForEncodings = 1;
			knownRegions = (
				English,
				Japanese,
				French,
				German,
			);
			mainGroup = 29B97314FDCFA39411CA2CEA /* ChoreographDev */;
			projectDirPath = "";
			projectRoot = "";
			targets = (
				15F905C319C49F72003C06A4 /* ChoreographTests */,
				1515D27019C5D774002CB6A6 /* BenchmarkTests */,
			);
		};
/* End PBXProject section */

/* Begin PBXSourcesBuildPhase section */
		1515D27119C5D774002CB6A6 /* Sources */ = {
			isa = PBXSourcesBuildPhase;
			buildActionMask = 2147483647;
			files = (
				153607E719D46195001ECD25 /* Timeline.cpp in Sources */,
				1515D28619C5D786002CB6A6 /* Benchmarks_test.cpp in Sources */,
				151E370E19EC24E0009C943E /* Cue.cpp in Sources */,
				151E370D19EC2358009C943E /* TimelineItem.cpp in Sources */,
			);
			runOnlyForDeploymentPostprocessing = 0;
		};
		15F905C019C49F72003C06A4 /* Sources */ = {
			isa = PBXSourcesBuildPhase;
			buildActionMask = 2147483647;
			files = (
				9CC02E6B1BDE61C600B5058A /* Phrase_test.cpp in Sources */,
				9CC02E731BDE630800B5058A /* Cue_test.cpp in Sources */,
				9CC02E711BDE62AA00B5058A /* Grouping_test.cpp in Sources */,
				153607E619D46195001ECD25 /* Timeline.cpp in Sources */,
				151E370C19EC2358009C943E /* TimelineItem.cpp in Sources */,
				151E370919EC1930009C943E /* Cue.cpp in Sources */,
<<<<<<< HEAD
				9CC02E751BDE632800B5058A /* Timeline_test.cpp in Sources */,
				9CC02E771BDE641400B5058A /* Ease_test.cpp in Sources */,
				1590BDD11A28D3C800B60050 /* MotionGroup.cpp in Sources */,
				9CC02E6F1BDE627B00B5058A /* Motion_test.cpp in Sources */,
=======
>>>>>>> efc0ec39
				15F905DB19C4A3CF003C06A4 /* Choreograph_test.cpp in Sources */,
				9CC02E6D1BDE622F00B5058A /* Sequence_test.cpp in Sources */,
			);
			runOnlyForDeploymentPostprocessing = 0;
		};
/* End PBXSourcesBuildPhase section */

/* Begin XCBuildConfiguration section */
		1515D28319C5D774002CB6A6 /* Debug */ = {
			isa = XCBuildConfiguration;
			buildSettings = {
				CLANG_CXX_LANGUAGE_STANDARD = "c++14";
				CLANG_ENABLE_MODULES = YES;
				CLANG_ENABLE_OBJC_ARC = YES;
				CLANG_WARN_BOOL_CONVERSION = YES;
				CLANG_WARN_CONSTANT_CONVERSION = YES;
				CLANG_WARN_DIRECT_OBJC_ISA_USAGE = YES_ERROR;
				CLANG_WARN_EMPTY_BODY = YES;
				CLANG_WARN_ENUM_CONVERSION = YES;
				CLANG_WARN_INT_CONVERSION = YES;
				CLANG_WARN_OBJC_ROOT_CLASS = YES_ERROR;
				CLANG_WARN__DUPLICATE_METHOD_MATCH = YES;
				COPY_PHASE_STRIP = NO;
				GCC_C_LANGUAGE_STANDARD = gnu99;
				GCC_DYNAMIC_NO_PIC = NO;
				GCC_ENABLE_OBJC_EXCEPTIONS = YES;
				GCC_OPTIMIZATION_LEVEL = 0;
				GCC_PREPROCESSOR_DEFINITIONS = (
					"DEBUG=1",
					"$(inherited)",
				);
				GCC_SYMBOLS_PRIVATE_EXTERN = NO;
				GCC_WARN_64_TO_32_BIT_CONVERSION = YES;
				GCC_WARN_ABOUT_RETURN_TYPE = YES_ERROR;
				GCC_WARN_UNDECLARED_SELECTOR = YES;
				GCC_WARN_UNINITIALIZED_AUTOS = YES_AGGRESSIVE;
				GCC_WARN_UNUSED_FUNCTION = YES;
				MACOSX_DEPLOYMENT_TARGET = 10.9;
				OTHER_LDFLAGS = "\"$(CINDER_PATH)/lib/libcinder.a\"";
				PRODUCT_NAME = BenchmarkTests;
				USER_HEADER_SEARCH_PATHS = "\"$(CINDER_PATH)/include\" ../include ../../src ../../tests";
			};
			name = Debug;
		};
		1515D28419C5D774002CB6A6 /* Release */ = {
			isa = XCBuildConfiguration;
			buildSettings = {
				CLANG_CXX_LANGUAGE_STANDARD = "c++14";
				CLANG_ENABLE_MODULES = YES;
				CLANG_ENABLE_OBJC_ARC = YES;
				CLANG_WARN_BOOL_CONVERSION = YES;
				CLANG_WARN_CONSTANT_CONVERSION = YES;
				CLANG_WARN_DIRECT_OBJC_ISA_USAGE = YES_ERROR;
				CLANG_WARN_EMPTY_BODY = YES;
				CLANG_WARN_ENUM_CONVERSION = YES;
				CLANG_WARN_INT_CONVERSION = YES;
				CLANG_WARN_OBJC_ROOT_CLASS = YES_ERROR;
				CLANG_WARN__DUPLICATE_METHOD_MATCH = YES;
				COPY_PHASE_STRIP = YES;
				DEBUG_INFORMATION_FORMAT = "dwarf-with-dsym";
				ENABLE_NS_ASSERTIONS = NO;
				GCC_C_LANGUAGE_STANDARD = gnu99;
				GCC_ENABLE_OBJC_EXCEPTIONS = YES;
				GCC_OPTIMIZATION_LEVEL = 3;
				GCC_PREPROCESSOR_DEFINITIONS = "NDEBUG=1";
				GCC_WARN_64_TO_32_BIT_CONVERSION = YES;
				GCC_WARN_ABOUT_RETURN_TYPE = YES_ERROR;
				GCC_WARN_UNDECLARED_SELECTOR = YES;
				GCC_WARN_UNINITIALIZED_AUTOS = YES_AGGRESSIVE;
				GCC_WARN_UNUSED_FUNCTION = YES;
				MACOSX_DEPLOYMENT_TARGET = 10.9;
				OTHER_LDFLAGS = "\"$(CINDER_PATH)/lib/libcinder.a\"";
				PRODUCT_NAME = BenchmarkTests;
				USER_HEADER_SEARCH_PATHS = "\"$(CINDER_PATH)/include\" ../include ../../src ../../tests";
			};
			name = Release;
		};
		15F905CB19C49F72003C06A4 /* Debug */ = {
			isa = XCBuildConfiguration;
			buildSettings = {
				CLANG_CXX_LANGUAGE_STANDARD = "c++0x";
				CLANG_ENABLE_MODULES = YES;
				CLANG_ENABLE_OBJC_ARC = YES;
				CLANG_WARN_BOOL_CONVERSION = YES;
				CLANG_WARN_CONSTANT_CONVERSION = YES;
				CLANG_WARN_DIRECT_OBJC_ISA_USAGE = YES_ERROR;
				CLANG_WARN_EMPTY_BODY = YES;
				CLANG_WARN_ENUM_CONVERSION = YES;
				CLANG_WARN_INT_CONVERSION = YES;
				CLANG_WARN_OBJC_ROOT_CLASS = YES_ERROR;
				CLANG_WARN__DUPLICATE_METHOD_MATCH = YES;
				COPY_PHASE_STRIP = NO;
				GCC_C_LANGUAGE_STANDARD = gnu99;
				GCC_DYNAMIC_NO_PIC = NO;
				GCC_ENABLE_OBJC_EXCEPTIONS = YES;
				GCC_OPTIMIZATION_LEVEL = 0;
				GCC_PREPROCESSOR_DEFINITIONS = (
					"DEBUG=1",
					"$(inherited)",
				);
				GCC_SYMBOLS_PRIVATE_EXTERN = NO;
				GCC_WARN_64_TO_32_BIT_CONVERSION = YES;
				GCC_WARN_ABOUT_RETURN_TYPE = YES_ERROR;
				GCC_WARN_UNDECLARED_SELECTOR = YES;
				GCC_WARN_UNINITIALIZED_AUTOS = YES_AGGRESSIVE;
				GCC_WARN_UNUSED_FUNCTION = YES;
				MACOSX_DEPLOYMENT_TARGET = 10.9;
				OTHER_LDFLAGS = "";
				PRODUCT_NAME = "$(TARGET_NAME)";
				USER_HEADER_SEARCH_PATHS = "\"$(CINDER_PATH)/include\" ../include ../../src ../../tests";
			};
			name = Debug;
		};
		15F905CC19C49F72003C06A4 /* Release */ = {
			isa = XCBuildConfiguration;
			buildSettings = {
				CLANG_CXX_LANGUAGE_STANDARD = "c++0x";
				CLANG_ENABLE_MODULES = YES;
				CLANG_ENABLE_OBJC_ARC = YES;
				CLANG_WARN_BOOL_CONVERSION = YES;
				CLANG_WARN_CONSTANT_CONVERSION = YES;
				CLANG_WARN_DIRECT_OBJC_ISA_USAGE = YES_ERROR;
				CLANG_WARN_EMPTY_BODY = YES;
				CLANG_WARN_ENUM_CONVERSION = YES;
				CLANG_WARN_INT_CONVERSION = YES;
				CLANG_WARN_OBJC_ROOT_CLASS = YES_ERROR;
				CLANG_WARN__DUPLICATE_METHOD_MATCH = YES;
				COPY_PHASE_STRIP = YES;
				DEBUG_INFORMATION_FORMAT = "dwarf-with-dsym";
				ENABLE_NS_ASSERTIONS = NO;
				GCC_C_LANGUAGE_STANDARD = gnu99;
				GCC_ENABLE_OBJC_EXCEPTIONS = YES;
				GCC_OPTIMIZATION_LEVEL = 3;
				GCC_PREPROCESSOR_DEFINITIONS = "NDEBUG=1";
				GCC_WARN_64_TO_32_BIT_CONVERSION = YES;
				GCC_WARN_ABOUT_RETURN_TYPE = YES_ERROR;
				GCC_WARN_UNDECLARED_SELECTOR = YES;
				GCC_WARN_UNINITIALIZED_AUTOS = YES_AGGRESSIVE;
				GCC_WARN_UNUSED_FUNCTION = YES;
				MACOSX_DEPLOYMENT_TARGET = 10.9;
				OTHER_LDFLAGS = "";
				PRODUCT_NAME = "$(TARGET_NAME)";
				USER_HEADER_SEARCH_PATHS = "\"$(CINDER_PATH)/include\" ../include ../../src ../../tests";
			};
			name = Release;
		};
		C01FCF4F08A954540054247B /* Debug */ = {
			isa = XCBuildConfiguration;
			buildSettings = {
				ALWAYS_SEARCH_USER_PATHS = NO;
				CINDER_PATH = "$(CINDER_PATH_ADJACENT)";
				CINDER_PATH_ADJACENT = ../../../cinder/;
				CINDER_PATH_IN_BLOCKS = ../../../..;
				CLANG_CXX_LANGUAGE_STANDARD = "c++0x";
				CLANG_CXX_LIBRARY = "libc++";
				GCC_WARN_ABOUT_RETURN_TYPE = YES;
				GCC_WARN_UNUSED_VARIABLE = YES;
				HEADER_SEARCH_PATHS = "\"$(CINDER_PATH)/boost\"";
				MACOSX_DEPLOYMENT_TARGET = 10.8;
				ONLY_ACTIVE_ARCH = YES;
				SDKROOT = macosx;
				USER_HEADER_SEARCH_PATHS = "\"$(CINDER_PATH)/include\" ../include ../../src";
			};
			name = Debug;
		};
		C01FCF5008A954540054247B /* Release */ = {
			isa = XCBuildConfiguration;
			buildSettings = {
				ALWAYS_SEARCH_USER_PATHS = NO;
				CINDER_PATH = "$(CINDER_PATH_ADJACENT)";
				CINDER_PATH_ADJACENT = ../../../cinder/;
				CINDER_PATH_IN_BLOCKS = ../../../..;
				CLANG_CXX_LANGUAGE_STANDARD = "c++0x";
				CLANG_CXX_LIBRARY = "libc++";
				GCC_WARN_ABOUT_RETURN_TYPE = YES;
				GCC_WARN_UNUSED_VARIABLE = YES;
				HEADER_SEARCH_PATHS = "\"$(CINDER_PATH)/boost\"";
				MACOSX_DEPLOYMENT_TARGET = 10.8;
				SDKROOT = macosx;
				USER_HEADER_SEARCH_PATHS = "\"$(CINDER_PATH)/include\" ../include ../../src";
			};
			name = Release;
		};
/* End XCBuildConfiguration section */

/* Begin XCConfigurationList section */
		1515D28219C5D774002CB6A6 /* Build configuration list for PBXNativeTarget "BenchmarkTests" */ = {
			isa = XCConfigurationList;
			buildConfigurations = (
				1515D28319C5D774002CB6A6 /* Debug */,
				1515D28419C5D774002CB6A6 /* Release */,
			);
			defaultConfigurationIsVisible = 0;
			defaultConfigurationName = Release;
		};
		15F905CA19C49F72003C06A4 /* Build configuration list for PBXNativeTarget "ChoreographTests" */ = {
			isa = XCConfigurationList;
			buildConfigurations = (
				15F905CB19C49F72003C06A4 /* Debug */,
				15F905CC19C49F72003C06A4 /* Release */,
			);
			defaultConfigurationIsVisible = 0;
			defaultConfigurationName = Release;
		};
		C01FCF4E08A954540054247B /* Build configuration list for PBXProject "ChoreographTests" */ = {
			isa = XCConfigurationList;
			buildConfigurations = (
				C01FCF4F08A954540054247B /* Debug */,
				C01FCF5008A954540054247B /* Release */,
			);
			defaultConfigurationIsVisible = 0;
			defaultConfigurationName = Release;
		};
/* End XCConfigurationList section */
	};
	rootObject = 29B97313FDCFA39411CA2CEA /* Project object */;
}<|MERGE_RESOLUTION|>--- conflicted
+++ resolved
@@ -413,13 +413,9 @@
 				153607E619D46195001ECD25 /* Timeline.cpp in Sources */,
 				151E370C19EC2358009C943E /* TimelineItem.cpp in Sources */,
 				151E370919EC1930009C943E /* Cue.cpp in Sources */,
-<<<<<<< HEAD
 				9CC02E751BDE632800B5058A /* Timeline_test.cpp in Sources */,
 				9CC02E771BDE641400B5058A /* Ease_test.cpp in Sources */,
-				1590BDD11A28D3C800B60050 /* MotionGroup.cpp in Sources */,
 				9CC02E6F1BDE627B00B5058A /* Motion_test.cpp in Sources */,
-=======
->>>>>>> efc0ec39
 				15F905DB19C4A3CF003C06A4 /* Choreograph_test.cpp in Sources */,
 				9CC02E6D1BDE622F00B5058A /* Sequence_test.cpp in Sources */,
 			);
