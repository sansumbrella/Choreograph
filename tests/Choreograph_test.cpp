
#define CATCH_CONFIG_MAIN
#include "catch.hpp"
#include "choreograph/Choreograph.h"
#include <array>

// If true, will test vec2 and vec3 animation.
// You must have GLM in the search path for this to work.
#define TEST_WITH_GLM_VECTORS 0

using namespace std;
using namespace choreograph;


//==========================================
// Motions
//==========================================

TEST_CASE( "Motion Groups" )
{
  auto group = std::make_shared<Timeline>();
  group->setDefaultRemoveOnFinish( false );
  auto &group_timeline = *group;
  Output<int> target = 0;
  Timeline timeline;

  SECTION( "Timelines are composable." )
  {
    auto t2 = ch::detail::make_unique<Timeline>();
    int receiver = 0;
    t2->apply( &target )
      .then<RampTo>( 50, 1.0f );
    t2->cue( [&receiver] {
        receiver = 100;
      }, 0.4f );

    timeline.add( std::move( t2 ) );
    timeline.step( 0.5f );

    REQUIRE( target() == 25 );
    REQUIRE( receiver == 100 );
  }

  SECTION( "Motion Group member callbacks are still called." )
  {
    int start_count = 0;
    int update_count = 0;
    int finish_count = 0;

    group_timeline.apply( &target )
      .then<RampTo>( 10, 1.0f )
      .startFn( [&start_count] (Motion<int> &m) {
        start_count += 1;
      } )
      .updateFn( [&update_count] (Motion<int> &m) {
        update_count += 1;
      } )
      .finishFn( [&finish_count] (Motion<int> &m) {
        finish_count += 1;
      } );

    SECTION( "Sanity Check" )
    {
      REQUIRE( group->getDuration() == 1.0f );
    }

    SECTION( "Looping the group still calls child callbacks." )
    {
      group->setFinishFn( [&group_timeline] () {
        group_timeline.resetTime();
      } );
      timeline.setDefaultRemoveOnFinish( false );
      timeline.addShared( group );

      for( int i = 0; i < 32; i += 1 ) {
        timeline.step( 0.1f );
      }

      REQUIRE( start_count == 4 );
      REQUIRE( update_count == 32 );
      REQUIRE( finish_count == 3 );
    }

    SECTION( "Ping-pong looping a group works, too." )
    {
      group->setFinishFn( [&group_timeline] () {
        // MotionGroup overrides customSetPlaybackSpeed to inform children.
        group_timeline.setPlaybackSpeed( -1 * group_timeline.getPlaybackSpeed() );
        group_timeline.resetTime();
      } );
      timeline.setDefaultRemoveOnFinish( false );
      timeline.addShared( group );

      for( int i = 0; i < 32; i += 1 ) {
        timeline.step( 0.1f );
      }

      // We only pass the start and finish of our motion going forward twice.
      // We also pass them each going backward, but that doesn't trigger our functions.
      REQUIRE( start_count == 2 );
      REQUIRE( update_count == 32 );
      REQUIRE( finish_count == 2 );
    }

  }
}

TEST_CASE( "Forum Questions" )
{
  SECTION("Moving an Output updates the Motion target.")
  {
    // Based on Cinder forum issue:
    // https://forum.libcinder.org/topic/bug-hang-in-timeline-replacetarget-function-infinite-loop#23286000002274021
    ch::Timeline timeline;

    ch::Output<float> oFloat[2] = { 0.0f, 0.0f };
    timeline.apply( &oFloat[0] ).then<RampTo>( 1.0f, 1.0f );
    timeline.apply( &oFloat[0] ).then<RampTo>( 2.0f, 1.0f ).removeOnFinish(true);
    oFloat[1] = std::move(oFloat[0]);

    timeline.jumpTo(1.0f);

    REQUIRE(timeline.size() == 0);
    REQUIRE(oFloat[0].value() == 0.0f);
    REQUIRE(oFloat[1].value() == 2.0f);
  }
}

//==========================================
<<<<<<< HEAD
=======
// Slicing and dicing
//==========================================

TEST_CASE( "Slicing Time" )
{
  SECTION( "Clip Phrases retime existing phrases and clamp their end values." )
  {
    auto ramp = makeRamp( 1.0f, 10.0f, 1.0f );
    auto clip_equal = ClipPhrase<float>( ramp, 0.0f, 1.0f );
    auto clip_from_start = ClipPhrase<float>( ramp, 0.0f, 0.5f );
    auto clip_middle = ClipPhrase<float>( ramp, 0.25f, 0.75f );
    auto clip_past_end = ClipPhrase<float>( ramp, 0.5f, 1.25f );

    REQUIRE( clip_equal.getDuration() == 1.0f );
    REQUIRE( clip_equal.getStartValue() == ramp->getStartValue() );
    REQUIRE( clip_equal.getEndValue() == ramp->getEndValue() );
    REQUIRE( clip_equal.getValue( 0.5f ) == ramp->getValue( 0.5f ) );

    REQUIRE( clip_from_start.getDuration() == 0.5f );
    REQUIRE( clip_from_start.getValue( 0.0f ) == ramp->getValue( 0.0f ) );
    REQUIRE( clip_from_start.getValue( 10.0f ) == ramp->getValue( 0.5f ) );

    REQUIRE( clip_middle.getDuration() == 0.5f );
    REQUIRE( clip_middle.getValue( 0.0f ) == ramp->getValue( 0.25f ) );
    REQUIRE( clip_middle.getEndValue() == ramp->getValue( 0.75f ) );

    REQUIRE( clip_past_end.getDuration() == 0.75f );
    REQUIRE( clip_past_end.getEndValue() == ramp->getEndValue() );
    REQUIRE( clip_past_end.getValue( 0.5f ) == ramp->getValue( 1.0f ) );
  }

  Output<float> target = 0.0f;
  auto sequence = Sequence<float>( 0.0f )
    .then<RampTo>( 1.0f, 1.0f )
    .then<RampTo>( 10.0f, 1.0f )
    .then<RampTo>( 100.0f, 1.0f );

  SECTION( "Sequences can be sliced into subsequences." )
  {
    auto slice_equal = sequence.slice( 0.0f, sequence.calcDuration() );
    auto slice_middle = sequence.slice( 0.25f, 2.25f );
    auto slice_past_end = sequence.slice( 0.5f, 3.5f );

    REQUIRE( slice_equal.getDuration() == sequence.getDuration() );
    REQUIRE( slice_equal.getValue( 1.5f ) == sequence.getValue( 1.5f ) );

    REQUIRE( sequence.getDuration() == 3 );
    REQUIRE( slice_middle.getDuration() == 2 );
    REQUIRE( slice_middle.getValue( 0.0f ) == sequence.getValue( 0.25f ) );
    REQUIRE( slice_middle.getEndValue() == sequence.getValue( 2.25f ) );

    REQUIRE( slice_past_end.getDuration() == 3 );
    REQUIRE( slice_past_end.getValue( 3.0f ) == sequence.getEndValue() );
    REQUIRE( slice_past_end.getValue( 0.0f ) == sequence.getValue( 0.5f ) );
  }


  SECTION( "Motions can slice their Sequence." )
  {
    Motion<float> motion( &target, sequence );

    SECTION( "Slicing changes the Sequence animation." )
    {
      motion.sliceSequence( 0.5f, 1.5f );

      motion.jumpTo( 1.0f );
      float v1 = target();

      motion.jumpTo( 0.0f );
      float v2 = target();

      REQUIRE( motion.getDuration() == 1 );
      REQUIRE( v1 == sequence.getValue( 1.5f ) );
      REQUIRE( v2 == sequence.getValue( 0.5f ) );
    }

    SECTION( "When sliced, the Motion's time is adjusted to be fixed relative to its Sequence." )
    {
      motion.jumpTo( 1.0f );
      motion.sliceSequence( 0.5f, 1.5f );

      REQUIRE( motion.time() == 0.5f );
    }

    SECTION( "Cutting before removes past Phrases from the Sequence." )
    {
      motion.jumpTo( 1.5f );
      float v1 = target();

      motion.cutPhrasesBefore( motion.time() );

      motion.jumpTo( 0.0f );
      float v2 = target();

      REQUIRE( v1 == v2 );
      REQUIRE( v1 == 5.5f );
      REQUIRE( motion.getDuration() == 1.5f );
    }

    SECTION( "Cut In slices the Sequence so it ends in the specified amount of time." )
    {
      motion.cutIn( 2.0f );
      REQUIRE( motion.getDuration() == 2 );
    }

    SECTION( "Cut In also removes Phrases prior to the current Motion time." )
    {
      motion.jumpTo( 1.0f );
      motion.cutIn( 2.0f );

      REQUIRE( motion.time() == 0 );
      REQUIRE( motion.getDuration() == 2 );
    }

    SECTION( "Cut In will extend the Sequence if the cut time is past the end of the Sequence." )
    {
      motion.jumpTo( 2.5f );
      motion.cutIn( 2.0f );

      motion.jumpTo( 1.5f );
      auto v1 = target();

      REQUIRE( v1 == sequence.getEndValue() );
      REQUIRE( motion.getDuration() == 2 );
    }
  }

  SECTION( "Timeline MotionOptions expose trim methods." )
  {
    Timeline timeline;
    auto options = timeline.apply( &target, sequence );

    SECTION( "With single Motion, Timeline duration is motions duration." )
    {
      REQUIRE( timeline.timeUntilFinish() == sequence.getDuration() );
    }

    SECTION( "Cut at trims the sequence relative to their start." )
    {
      options.cutAt( 2.0f );
      REQUIRE( timeline.timeUntilFinish() == 2.0f );
    }

    SECTION( "Cut In trims the sequence relative to the motion's current time." )
    {
      timeline.step( 0.5f );
      float v1 = target();
      options.cutIn( 0.5f );
      timeline.step( 0.0f );
      float v2 = target();

      REQUIRE( timeline.timeUntilFinish() == 0.5f );
      REQUIRE( v1 == v2 );
    }
  }
}

//==========================================
// Cues
//==========================================

TEST_CASE( "Cues" )
{
  Timeline  timeline;
  int       call_count = 0;
  auto      options = timeline.cue( [&call_count] { call_count += 1; }, 1.0f );

  SECTION( "Cues are called on time." )
  {
    timeline.jumpTo( 0.5f );
    REQUIRE( call_count == 0 );

    timeline.jumpTo( 1.0f );
    REQUIRE( call_count == 1 );
  }

  SECTION( "Cues can be cancelled by Handle." )
  {
    auto handle = options.getControl();
    handle->cancel();
    timeline.jumpTo( 1.0f );
    REQUIRE( call_count == 0 );
  }

  SECTION( "Living Scoped Control allows cue to call." )
  {
    auto scoped_control = options.getScopedControl();
    timeline.jumpTo( 1.0f );
    REQUIRE( call_count == 1 );
  }

  SECTION( "Destructed Scoped Control prevents cue from calling." )
  {
    {
      auto scoped_control = options.getScopedControl();
    }
    timeline.jumpTo( 1.0f );
    REQUIRE( call_count == 0 );
  }

  SECTION( "Cue signalling is directional." )
  {
    options.removeOnFinish( false );

    SECTION( "Forward" )
    {
      timeline.jumpTo( 1.0f );
      timeline.jumpTo( 0.5f );
      timeline.jumpTo( 1.0f );

      REQUIRE( call_count == 2 );
    }

    SECTION( "Reversed" )
    {
      options.playbackSpeed( -1 );

      timeline.jumpTo( -1.1f );
      timeline.jumpTo( -0.5f );
      timeline.jumpTo( -1.1f );

      REQUIRE( call_count == 1 );
    }
  }
}

//==========================================
// Timeline and Options
//==========================================

TEST_CASE( "Timeline" )
{
  Timeline      timeline;
  Output<float> target = 0.0f;

  auto sequence = Sequence<float>( 0.0f )
    .then<RampTo>( 1.0f, 1.0f )
    .then<RampTo>( 10.0f, 1.0f )
    .then<RampTo>( 100.0f, 1.0f );

  SECTION( "Output<T> pointers can be controlled via Timeline." )
  {
    Output<float> target = 0.0f;

    // Construct Motion directly
    Motion<float> motion( &target, sequence );

    motion.jumpTo( 1.0f );
    REQUIRE( target == 1.0f );
    motion.jumpTo( 0.5f );
    REQUIRE( target == 0.5f );

    // Use timeline to create Motion.
    timeline.apply( &target, sequence );
    // Motions on Output types will be disconnected when another is created.
    REQUIRE( motion.cancelled() == true );

    timeline.jumpTo( 2.0f );
    REQUIRE( target == 10.0f );
  }

  SECTION( "Raw pointers can be controlled via Timeline." )
  {
    float target = 0.0f;
    // Construct Motion directly
    Motion<float> motion( &target, sequence );

    motion.jumpTo( 1.0f );
    REQUIRE( target == 1.0f );
    motion.jumpTo( 0.5f );
    REQUIRE( target == 0.5f );

    // Use timeline to create Motion.
    timeline.applyRaw( &target, sequence );
    // Known issue with raw pointers, no management will have happened.
    REQUIRE( motion.cancelled() == false );

    timeline.jumpTo( 2.0f );
    REQUIRE( target == 10.0f );
  }

  SECTION( "Timeline duration is a function of all motions." )
  {
    Output<float> other = 0.0f;
    auto options = timeline.apply( &other, sequence );

    SECTION( "Adjusting motion start time affects timeline duration." )
    {
      options.setStartTime( 1.0f );
      REQUIRE( timeline.timeUntilFinish() == 4.0f );
    }

    SECTION( "Adjusting motion playback speed affects timeline duration." )
    {
      options.playbackSpeed( 0.5f );
      REQUIRE( timeline.timeUntilFinish() == 6.0f );
    }
  }
} // Timeline

//==========================================
// Motion Callbacks on the Timeline
//==========================================

TEST_CASE( "Callbacks" )
{
  Timeline      timeline;
  Output<float> target = 0.0f;

  auto sequence = Sequence<float>( 0.0f )
    .then<RampTo>( 1.0f, 1.0f )
    .then<RampTo>( 10.0f, 1.0f )
    .then<RampTo>( 100.0f, 1.0f );

  auto options = timeline.apply( &target, sequence );

  SECTION( "Functions can be cued by motion events: start, update, and finish." )
  {
    bool          startCalled = false;
    bool          endCalled = false;
    int           updateCount = 0;
    float         updateTarget = 0;

    options.startFn( [&startCalled] (Motion<float> &) { startCalled = true; } )
      .updateFn( [&updateTarget, &target, &updateCount] ( Motion<float> &m ) { updateTarget = target() / 2.0f; updateCount++; } )
      .finishFn( [&endCalled] (Motion<float> &) { endCalled = true; } );

    const float step = timeline.timeUntilFinish() / 10.0;
    timeline.step( step );
    REQUIRE( startCalled );
    REQUIRE( updateCount == 1 );
    REQUIRE( updateTarget == (target / 2.0) );

    for( int i = 0; i < 9; i += 1 ) {
      REQUIRE_FALSE( endCalled );
      timeline.step( step );
    }

    REQUIRE( endCalled );
    REQUIRE( updateCount == 10 );
  }

  SECTION( "Functions can be cued by sequence inflection points." )
  {
    int c1 = 0;
    int c2 = 0;
    int trigger_count = 0;

    timeline.apply( &target )
      .hold( 0.5f )
      // inflects around 0.5
      .onInflection( [&c1] (Motion<float> &m) { c1 += 1; } )
      .then<RampTo>( 3.0f, 1.0f )
      // inflects around 1.5
      .onInflection( [&c2] (Motion<float> &m) {
        c2 += 1;
      } )
      .then<RampTo>( 2.0f, 1.0f );

    timeline.append( &target )
      .onInflection( [&trigger_count] (Motion<float> &m) { trigger_count += 1; } )
      .hold( 0.001 )
      .onInflection( [&trigger_count] (Motion<float> &m) { trigger_count += 1; } )
      .hold( 1.0 );

    timeline.step( 0.49f );
    timeline.step( 0.02f );
    REQUIRE( c1 == 1 );
    REQUIRE( c2 == 0 );

    timeline.jumpTo( 1.51f );
    REQUIRE( c2 == 1 );
    REQUIRE( c1 == 1 );
    timeline.jumpTo( 1.49f );
    REQUIRE( c2 == 2 );
    REQUIRE( c1 == 1 );

    timeline.step( 2.0f );
    REQUIRE( trigger_count == 2 );
  }

  SECTION( "It is safe to add and cancel motions from Cues and Motion callbacks." )
  {
    Output<float> t2 = 1.0f;

    SECTION( "Add Motion from Motion callback." )
    {
      options.startFn( [&] (Motion<float> &) {
        timeline.apply( &t2, sequence );
      } );

      REQUIRE( timeline.size() == 1 );
      timeline.step( 0.1f );

      REQUIRE( timeline.size() == 2 );
    }

    SECTION( "Cancel Motion from Motion callback." )
    {
      // Play t2 motion twice as fast as previous, disconnect target on finish.
      timeline.apply( &t2, sequence )
        .playbackSpeed( 2.0f )
        .finishFn( [&target] (Motion<float> &) {
          target.disconnect();
      } );

      REQUIRE( timeline.size() == 2 );
      timeline.step( 1.5f );
      float v1 = target();
      float v2 = t2();

      REQUIRE( v1 == 5.5f );
      REQUIRE( v2 == 100.0f );
      REQUIRE( timeline.empty() );
    }

    SECTION( "Change Motion from Cue." )
    {
      timeline.cue( [&] {
        timeline.append( &target )
          .then( sequence );
      }, 0.5f );

      REQUIRE( timeline.timeUntilFinish() == 3.0f );
      timeline.step( 0.5f );

      REQUIRE( timeline.timeUntilFinish() == 5.5f );
    }
  }

  SECTION( "It is safe to destroy a Timeline from its clearFn." )
  {
    auto self_destructing_timeline = detail::make_unique<Timeline>();
    self_destructing_timeline->apply( &target, sequence );
    self_destructing_timeline->setClearedFn( [&self_destructing_timeline] {
      self_destructing_timeline.reset();
    } );

    REQUIRE( self_destructing_timeline );

    // Stepping forward gets to the end and triggers our finish fn.
    // Note that our application does not crash here (that's the real test).
    self_destructing_timeline->jumpTo( sequence.getDuration() );

    REQUIRE_FALSE( self_destructing_timeline );
  }
}

//==========================================
// Output
//==========================================

TEST_CASE( "Outputs" )
{
  ch::Timeline  timeline;
  Output<float> output = 0.0f;
  auto sequence = Sequence<float>( 0.0f )
    .then<RampTo>( 1.0f, 1.0f )
    .then<RampTo>( 10.0f, 1.0f );

  SECTION( "Output falling out of scope disconnects" )
  {
    // Reference so we can survive the inner scope.
    MotionRef<float> motion;

    { // create locally scoped output
      Output<float> temp = 0.0f;
      motion = make_shared<Motion<float>>( &temp );
      REQUIRE( ! motion->cancelled() );
      REQUIRE( temp.isConnected() );
    }

    REQUIRE( motion->cancelled() );
  }

  SECTION( "Disconnecting outputs works." )
  {
    Output<float> temp = 0.0f;
    REQUIRE_FALSE( temp.isConnected() );
    temp.disconnect();
    Motion<float> m( &temp );
    REQUIRE( temp.isConnected() );
    temp.disconnect();
    REQUIRE_FALSE( temp.isConnected() );

  }

  SECTION( "Motion falling out of scope disconnects" )
  {
    { // hook up a motion to our output
      Motion<float> temp( &output );

      REQUIRE( output.isConnected() == true );
      REQUIRE( temp.cancelled() == false );
    }

    REQUIRE( output.isConnected() == false );
  }

  SECTION( "Timeline Removes Invalid Connections" )
  {
    { // create locally scoped output
      Output<float> temp;
      timeline.apply( &temp ).then<RampTo>( 5.0f, 1.0f );

      REQUIRE( timeline.size() == 1 );
    }

    // Part of test is that nothing fails when stepping the timeline.
    timeline.step( 0.5f );
    REQUIRE( timeline.empty() == true );
  }

  SECTION( "Vector of outputs can be moved." )
  {
    vector<Output<float>> outputs;
    vector<Output<float>> copy;

    while( outputs.size() < 500 ) {
      outputs.emplace_back( Output<float>{ 0.0f } );
    }

    for( auto &output : outputs ) {
      timeline.apply( &output, sequence );
    }
    copy = std::move( outputs );

    timeline.step( 1.0f );
    bool all_five = true;
    for( auto &c : copy ) {
      if( c != 1.0f ) {
        all_five = false;
      }
    }
    REQUIRE( copy.front() == 1.0f );
    REQUIRE( all_five == true );
  }

  SECTION( "Move assignment brings motion along." )
  {
    Output<float> base( 1.0f );
    Output<float> copy( 0.0f );

    Motion<float> motion( &base, sequence );
    copy = std::move( base );
    motion.jumpTo( 1.0f );

    REQUIRE( copy.value() == 1.0f );

    motion.jumpTo( 2.0f );
    REQUIRE( copy.value() == 10.0f );
  }
} // Outputs

//==========================================
>>>>>>> efc0ec39
// Time and Other Stuff
//==========================================

TEST_CASE( "Time and Infinity" )
{
  const Time infinity = std::numeric_limits<Time>::infinity();

  Sequence<float> sequence( 0.0f );
  sequence.then<RampTo>( 1.0f, 1.0f, EaseInOutQuad() ).then<RampTo>( 2.0f, infinity );

  PhraseRef<float> ramp = make_shared<RampTo<float>>( 2.0f, 0.0f, 10.0f );
  auto looped = makeRepeat<float>( ramp, infinity );

  REQUIRE( looped->getValue( 1.0f ) == looped->getValue( 2001.0f ) );
  REQUIRE( sequence.getValue( 1.0f ) == 1.0f );
  REQUIRE( sequence.getValue( 2.0f ) == 1.0f );
  REQUIRE( sequence.getDuration() == infinity );
  REQUIRE( sequence.getValue( infinity ) == 2.0f );
  REQUIRE( (1000.0f / infinity) == 0.0f );
}<|MERGE_RESOLUTION|>--- conflicted
+++ resolved
@@ -127,564 +127,6 @@
 }
 
 //==========================================
-<<<<<<< HEAD
-=======
-// Slicing and dicing
-//==========================================
-
-TEST_CASE( "Slicing Time" )
-{
-  SECTION( "Clip Phrases retime existing phrases and clamp their end values." )
-  {
-    auto ramp = makeRamp( 1.0f, 10.0f, 1.0f );
-    auto clip_equal = ClipPhrase<float>( ramp, 0.0f, 1.0f );
-    auto clip_from_start = ClipPhrase<float>( ramp, 0.0f, 0.5f );
-    auto clip_middle = ClipPhrase<float>( ramp, 0.25f, 0.75f );
-    auto clip_past_end = ClipPhrase<float>( ramp, 0.5f, 1.25f );
-
-    REQUIRE( clip_equal.getDuration() == 1.0f );
-    REQUIRE( clip_equal.getStartValue() == ramp->getStartValue() );
-    REQUIRE( clip_equal.getEndValue() == ramp->getEndValue() );
-    REQUIRE( clip_equal.getValue( 0.5f ) == ramp->getValue( 0.5f ) );
-
-    REQUIRE( clip_from_start.getDuration() == 0.5f );
-    REQUIRE( clip_from_start.getValue( 0.0f ) == ramp->getValue( 0.0f ) );
-    REQUIRE( clip_from_start.getValue( 10.0f ) == ramp->getValue( 0.5f ) );
-
-    REQUIRE( clip_middle.getDuration() == 0.5f );
-    REQUIRE( clip_middle.getValue( 0.0f ) == ramp->getValue( 0.25f ) );
-    REQUIRE( clip_middle.getEndValue() == ramp->getValue( 0.75f ) );
-
-    REQUIRE( clip_past_end.getDuration() == 0.75f );
-    REQUIRE( clip_past_end.getEndValue() == ramp->getEndValue() );
-    REQUIRE( clip_past_end.getValue( 0.5f ) == ramp->getValue( 1.0f ) );
-  }
-
-  Output<float> target = 0.0f;
-  auto sequence = Sequence<float>( 0.0f )
-    .then<RampTo>( 1.0f, 1.0f )
-    .then<RampTo>( 10.0f, 1.0f )
-    .then<RampTo>( 100.0f, 1.0f );
-
-  SECTION( "Sequences can be sliced into subsequences." )
-  {
-    auto slice_equal = sequence.slice( 0.0f, sequence.calcDuration() );
-    auto slice_middle = sequence.slice( 0.25f, 2.25f );
-    auto slice_past_end = sequence.slice( 0.5f, 3.5f );
-
-    REQUIRE( slice_equal.getDuration() == sequence.getDuration() );
-    REQUIRE( slice_equal.getValue( 1.5f ) == sequence.getValue( 1.5f ) );
-
-    REQUIRE( sequence.getDuration() == 3 );
-    REQUIRE( slice_middle.getDuration() == 2 );
-    REQUIRE( slice_middle.getValue( 0.0f ) == sequence.getValue( 0.25f ) );
-    REQUIRE( slice_middle.getEndValue() == sequence.getValue( 2.25f ) );
-
-    REQUIRE( slice_past_end.getDuration() == 3 );
-    REQUIRE( slice_past_end.getValue( 3.0f ) == sequence.getEndValue() );
-    REQUIRE( slice_past_end.getValue( 0.0f ) == sequence.getValue( 0.5f ) );
-  }
-
-
-  SECTION( "Motions can slice their Sequence." )
-  {
-    Motion<float> motion( &target, sequence );
-
-    SECTION( "Slicing changes the Sequence animation." )
-    {
-      motion.sliceSequence( 0.5f, 1.5f );
-
-      motion.jumpTo( 1.0f );
-      float v1 = target();
-
-      motion.jumpTo( 0.0f );
-      float v2 = target();
-
-      REQUIRE( motion.getDuration() == 1 );
-      REQUIRE( v1 == sequence.getValue( 1.5f ) );
-      REQUIRE( v2 == sequence.getValue( 0.5f ) );
-    }
-
-    SECTION( "When sliced, the Motion's time is adjusted to be fixed relative to its Sequence." )
-    {
-      motion.jumpTo( 1.0f );
-      motion.sliceSequence( 0.5f, 1.5f );
-
-      REQUIRE( motion.time() == 0.5f );
-    }
-
-    SECTION( "Cutting before removes past Phrases from the Sequence." )
-    {
-      motion.jumpTo( 1.5f );
-      float v1 = target();
-
-      motion.cutPhrasesBefore( motion.time() );
-
-      motion.jumpTo( 0.0f );
-      float v2 = target();
-
-      REQUIRE( v1 == v2 );
-      REQUIRE( v1 == 5.5f );
-      REQUIRE( motion.getDuration() == 1.5f );
-    }
-
-    SECTION( "Cut In slices the Sequence so it ends in the specified amount of time." )
-    {
-      motion.cutIn( 2.0f );
-      REQUIRE( motion.getDuration() == 2 );
-    }
-
-    SECTION( "Cut In also removes Phrases prior to the current Motion time." )
-    {
-      motion.jumpTo( 1.0f );
-      motion.cutIn( 2.0f );
-
-      REQUIRE( motion.time() == 0 );
-      REQUIRE( motion.getDuration() == 2 );
-    }
-
-    SECTION( "Cut In will extend the Sequence if the cut time is past the end of the Sequence." )
-    {
-      motion.jumpTo( 2.5f );
-      motion.cutIn( 2.0f );
-
-      motion.jumpTo( 1.5f );
-      auto v1 = target();
-
-      REQUIRE( v1 == sequence.getEndValue() );
-      REQUIRE( motion.getDuration() == 2 );
-    }
-  }
-
-  SECTION( "Timeline MotionOptions expose trim methods." )
-  {
-    Timeline timeline;
-    auto options = timeline.apply( &target, sequence );
-
-    SECTION( "With single Motion, Timeline duration is motions duration." )
-    {
-      REQUIRE( timeline.timeUntilFinish() == sequence.getDuration() );
-    }
-
-    SECTION( "Cut at trims the sequence relative to their start." )
-    {
-      options.cutAt( 2.0f );
-      REQUIRE( timeline.timeUntilFinish() == 2.0f );
-    }
-
-    SECTION( "Cut In trims the sequence relative to the motion's current time." )
-    {
-      timeline.step( 0.5f );
-      float v1 = target();
-      options.cutIn( 0.5f );
-      timeline.step( 0.0f );
-      float v2 = target();
-
-      REQUIRE( timeline.timeUntilFinish() == 0.5f );
-      REQUIRE( v1 == v2 );
-    }
-  }
-}
-
-//==========================================
-// Cues
-//==========================================
-
-TEST_CASE( "Cues" )
-{
-  Timeline  timeline;
-  int       call_count = 0;
-  auto      options = timeline.cue( [&call_count] { call_count += 1; }, 1.0f );
-
-  SECTION( "Cues are called on time." )
-  {
-    timeline.jumpTo( 0.5f );
-    REQUIRE( call_count == 0 );
-
-    timeline.jumpTo( 1.0f );
-    REQUIRE( call_count == 1 );
-  }
-
-  SECTION( "Cues can be cancelled by Handle." )
-  {
-    auto handle = options.getControl();
-    handle->cancel();
-    timeline.jumpTo( 1.0f );
-    REQUIRE( call_count == 0 );
-  }
-
-  SECTION( "Living Scoped Control allows cue to call." )
-  {
-    auto scoped_control = options.getScopedControl();
-    timeline.jumpTo( 1.0f );
-    REQUIRE( call_count == 1 );
-  }
-
-  SECTION( "Destructed Scoped Control prevents cue from calling." )
-  {
-    {
-      auto scoped_control = options.getScopedControl();
-    }
-    timeline.jumpTo( 1.0f );
-    REQUIRE( call_count == 0 );
-  }
-
-  SECTION( "Cue signalling is directional." )
-  {
-    options.removeOnFinish( false );
-
-    SECTION( "Forward" )
-    {
-      timeline.jumpTo( 1.0f );
-      timeline.jumpTo( 0.5f );
-      timeline.jumpTo( 1.0f );
-
-      REQUIRE( call_count == 2 );
-    }
-
-    SECTION( "Reversed" )
-    {
-      options.playbackSpeed( -1 );
-
-      timeline.jumpTo( -1.1f );
-      timeline.jumpTo( -0.5f );
-      timeline.jumpTo( -1.1f );
-
-      REQUIRE( call_count == 1 );
-    }
-  }
-}
-
-//==========================================
-// Timeline and Options
-//==========================================
-
-TEST_CASE( "Timeline" )
-{
-  Timeline      timeline;
-  Output<float> target = 0.0f;
-
-  auto sequence = Sequence<float>( 0.0f )
-    .then<RampTo>( 1.0f, 1.0f )
-    .then<RampTo>( 10.0f, 1.0f )
-    .then<RampTo>( 100.0f, 1.0f );
-
-  SECTION( "Output<T> pointers can be controlled via Timeline." )
-  {
-    Output<float> target = 0.0f;
-
-    // Construct Motion directly
-    Motion<float> motion( &target, sequence );
-
-    motion.jumpTo( 1.0f );
-    REQUIRE( target == 1.0f );
-    motion.jumpTo( 0.5f );
-    REQUIRE( target == 0.5f );
-
-    // Use timeline to create Motion.
-    timeline.apply( &target, sequence );
-    // Motions on Output types will be disconnected when another is created.
-    REQUIRE( motion.cancelled() == true );
-
-    timeline.jumpTo( 2.0f );
-    REQUIRE( target == 10.0f );
-  }
-
-  SECTION( "Raw pointers can be controlled via Timeline." )
-  {
-    float target = 0.0f;
-    // Construct Motion directly
-    Motion<float> motion( &target, sequence );
-
-    motion.jumpTo( 1.0f );
-    REQUIRE( target == 1.0f );
-    motion.jumpTo( 0.5f );
-    REQUIRE( target == 0.5f );
-
-    // Use timeline to create Motion.
-    timeline.applyRaw( &target, sequence );
-    // Known issue with raw pointers, no management will have happened.
-    REQUIRE( motion.cancelled() == false );
-
-    timeline.jumpTo( 2.0f );
-    REQUIRE( target == 10.0f );
-  }
-
-  SECTION( "Timeline duration is a function of all motions." )
-  {
-    Output<float> other = 0.0f;
-    auto options = timeline.apply( &other, sequence );
-
-    SECTION( "Adjusting motion start time affects timeline duration." )
-    {
-      options.setStartTime( 1.0f );
-      REQUIRE( timeline.timeUntilFinish() == 4.0f );
-    }
-
-    SECTION( "Adjusting motion playback speed affects timeline duration." )
-    {
-      options.playbackSpeed( 0.5f );
-      REQUIRE( timeline.timeUntilFinish() == 6.0f );
-    }
-  }
-} // Timeline
-
-//==========================================
-// Motion Callbacks on the Timeline
-//==========================================
-
-TEST_CASE( "Callbacks" )
-{
-  Timeline      timeline;
-  Output<float> target = 0.0f;
-
-  auto sequence = Sequence<float>( 0.0f )
-    .then<RampTo>( 1.0f, 1.0f )
-    .then<RampTo>( 10.0f, 1.0f )
-    .then<RampTo>( 100.0f, 1.0f );
-
-  auto options = timeline.apply( &target, sequence );
-
-  SECTION( "Functions can be cued by motion events: start, update, and finish." )
-  {
-    bool          startCalled = false;
-    bool          endCalled = false;
-    int           updateCount = 0;
-    float         updateTarget = 0;
-
-    options.startFn( [&startCalled] (Motion<float> &) { startCalled = true; } )
-      .updateFn( [&updateTarget, &target, &updateCount] ( Motion<float> &m ) { updateTarget = target() / 2.0f; updateCount++; } )
-      .finishFn( [&endCalled] (Motion<float> &) { endCalled = true; } );
-
-    const float step = timeline.timeUntilFinish() / 10.0;
-    timeline.step( step );
-    REQUIRE( startCalled );
-    REQUIRE( updateCount == 1 );
-    REQUIRE( updateTarget == (target / 2.0) );
-
-    for( int i = 0; i < 9; i += 1 ) {
-      REQUIRE_FALSE( endCalled );
-      timeline.step( step );
-    }
-
-    REQUIRE( endCalled );
-    REQUIRE( updateCount == 10 );
-  }
-
-  SECTION( "Functions can be cued by sequence inflection points." )
-  {
-    int c1 = 0;
-    int c2 = 0;
-    int trigger_count = 0;
-
-    timeline.apply( &target )
-      .hold( 0.5f )
-      // inflects around 0.5
-      .onInflection( [&c1] (Motion<float> &m) { c1 += 1; } )
-      .then<RampTo>( 3.0f, 1.0f )
-      // inflects around 1.5
-      .onInflection( [&c2] (Motion<float> &m) {
-        c2 += 1;
-      } )
-      .then<RampTo>( 2.0f, 1.0f );
-
-    timeline.append( &target )
-      .onInflection( [&trigger_count] (Motion<float> &m) { trigger_count += 1; } )
-      .hold( 0.001 )
-      .onInflection( [&trigger_count] (Motion<float> &m) { trigger_count += 1; } )
-      .hold( 1.0 );
-
-    timeline.step( 0.49f );
-    timeline.step( 0.02f );
-    REQUIRE( c1 == 1 );
-    REQUIRE( c2 == 0 );
-
-    timeline.jumpTo( 1.51f );
-    REQUIRE( c2 == 1 );
-    REQUIRE( c1 == 1 );
-    timeline.jumpTo( 1.49f );
-    REQUIRE( c2 == 2 );
-    REQUIRE( c1 == 1 );
-
-    timeline.step( 2.0f );
-    REQUIRE( trigger_count == 2 );
-  }
-
-  SECTION( "It is safe to add and cancel motions from Cues and Motion callbacks." )
-  {
-    Output<float> t2 = 1.0f;
-
-    SECTION( "Add Motion from Motion callback." )
-    {
-      options.startFn( [&] (Motion<float> &) {
-        timeline.apply( &t2, sequence );
-      } );
-
-      REQUIRE( timeline.size() == 1 );
-      timeline.step( 0.1f );
-
-      REQUIRE( timeline.size() == 2 );
-    }
-
-    SECTION( "Cancel Motion from Motion callback." )
-    {
-      // Play t2 motion twice as fast as previous, disconnect target on finish.
-      timeline.apply( &t2, sequence )
-        .playbackSpeed( 2.0f )
-        .finishFn( [&target] (Motion<float> &) {
-          target.disconnect();
-      } );
-
-      REQUIRE( timeline.size() == 2 );
-      timeline.step( 1.5f );
-      float v1 = target();
-      float v2 = t2();
-
-      REQUIRE( v1 == 5.5f );
-      REQUIRE( v2 == 100.0f );
-      REQUIRE( timeline.empty() );
-    }
-
-    SECTION( "Change Motion from Cue." )
-    {
-      timeline.cue( [&] {
-        timeline.append( &target )
-          .then( sequence );
-      }, 0.5f );
-
-      REQUIRE( timeline.timeUntilFinish() == 3.0f );
-      timeline.step( 0.5f );
-
-      REQUIRE( timeline.timeUntilFinish() == 5.5f );
-    }
-  }
-
-  SECTION( "It is safe to destroy a Timeline from its clearFn." )
-  {
-    auto self_destructing_timeline = detail::make_unique<Timeline>();
-    self_destructing_timeline->apply( &target, sequence );
-    self_destructing_timeline->setClearedFn( [&self_destructing_timeline] {
-      self_destructing_timeline.reset();
-    } );
-
-    REQUIRE( self_destructing_timeline );
-
-    // Stepping forward gets to the end and triggers our finish fn.
-    // Note that our application does not crash here (that's the real test).
-    self_destructing_timeline->jumpTo( sequence.getDuration() );
-
-    REQUIRE_FALSE( self_destructing_timeline );
-  }
-}
-
-//==========================================
-// Output
-//==========================================
-
-TEST_CASE( "Outputs" )
-{
-  ch::Timeline  timeline;
-  Output<float> output = 0.0f;
-  auto sequence = Sequence<float>( 0.0f )
-    .then<RampTo>( 1.0f, 1.0f )
-    .then<RampTo>( 10.0f, 1.0f );
-
-  SECTION( "Output falling out of scope disconnects" )
-  {
-    // Reference so we can survive the inner scope.
-    MotionRef<float> motion;
-
-    { // create locally scoped output
-      Output<float> temp = 0.0f;
-      motion = make_shared<Motion<float>>( &temp );
-      REQUIRE( ! motion->cancelled() );
-      REQUIRE( temp.isConnected() );
-    }
-
-    REQUIRE( motion->cancelled() );
-  }
-
-  SECTION( "Disconnecting outputs works." )
-  {
-    Output<float> temp = 0.0f;
-    REQUIRE_FALSE( temp.isConnected() );
-    temp.disconnect();
-    Motion<float> m( &temp );
-    REQUIRE( temp.isConnected() );
-    temp.disconnect();
-    REQUIRE_FALSE( temp.isConnected() );
-
-  }
-
-  SECTION( "Motion falling out of scope disconnects" )
-  {
-    { // hook up a motion to our output
-      Motion<float> temp( &output );
-
-      REQUIRE( output.isConnected() == true );
-      REQUIRE( temp.cancelled() == false );
-    }
-
-    REQUIRE( output.isConnected() == false );
-  }
-
-  SECTION( "Timeline Removes Invalid Connections" )
-  {
-    { // create locally scoped output
-      Output<float> temp;
-      timeline.apply( &temp ).then<RampTo>( 5.0f, 1.0f );
-
-      REQUIRE( timeline.size() == 1 );
-    }
-
-    // Part of test is that nothing fails when stepping the timeline.
-    timeline.step( 0.5f );
-    REQUIRE( timeline.empty() == true );
-  }
-
-  SECTION( "Vector of outputs can be moved." )
-  {
-    vector<Output<float>> outputs;
-    vector<Output<float>> copy;
-
-    while( outputs.size() < 500 ) {
-      outputs.emplace_back( Output<float>{ 0.0f } );
-    }
-
-    for( auto &output : outputs ) {
-      timeline.apply( &output, sequence );
-    }
-    copy = std::move( outputs );
-
-    timeline.step( 1.0f );
-    bool all_five = true;
-    for( auto &c : copy ) {
-      if( c != 1.0f ) {
-        all_five = false;
-      }
-    }
-    REQUIRE( copy.front() == 1.0f );
-    REQUIRE( all_five == true );
-  }
-
-  SECTION( "Move assignment brings motion along." )
-  {
-    Output<float> base( 1.0f );
-    Output<float> copy( 0.0f );
-
-    Motion<float> motion( &base, sequence );
-    copy = std::move( base );
-    motion.jumpTo( 1.0f );
-
-    REQUIRE( copy.value() == 1.0f );
-
-    motion.jumpTo( 2.0f );
-    REQUIRE( copy.value() == 10.0f );
-  }
-} // Outputs
-
-//==========================================
->>>>>>> efc0ec39
 // Time and Other Stuff
 //==========================================
 
